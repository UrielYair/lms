--- conflicted
+++ resolved
@@ -80,11 +80,7 @@
 
 @webapp.route('/login', methods=['GET', 'POST'])
 def login():
-<<<<<<< HEAD
     if current_user.is_authenticated:
-=======
-    if session.get('id') is not None and session.get('invalid') is not True:
->>>>>>> 2dec3620
         return redirect(url_for('main'))
 
     username = request.form.get('username')
