--- conflicted
+++ resolved
@@ -1,4 +1,3 @@
-<<<<<<< HEAD
 # Byte-compiled / optimized / DLL files
 __pycache__/
 *.py[cod]
@@ -107,7 +106,7 @@
 
 # pycharm
 .idea/
-=======
+
 .DS_Store
 node_modules
 /dist
@@ -128,5 +127,4 @@
 *.ntvs*
 *.njsproj
 *.sln
-*.sw?
->>>>>>> cd33ea8b
+*.sw?